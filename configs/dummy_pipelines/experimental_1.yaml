n_experiments: 2
<<<<<<< HEAD
output_dir: "results_dummy_july25/covid_igh_igk_igl"
input_dir: "data/covid_igh_igk_igl"
seed: 42
data_generation:
  experimental: True
  method: "experimental_umi"
  n_samples: 1000
=======
output_dir: "results_dummy/experimental"
input_dir: "data/experimental/dummy"
seed: 42
data_generation:
  experimental: True
  method: "experimental"
  n_samples: 500
>>>>>>> f49d6476
  default_model_name: "humanIGH"
  input_columns: ["junction_aa", "v_call", "j_call", "locus"]
models:
    - name: "vae"
      config: "configs/dummy_generative_models/SimpleVAE.yaml"
      train_dir: "train"
      test_dir: "test"
<<<<<<< HEAD
      n_subset_samples: 100
=======
      n_subset_samples: 500
>>>>>>> f49d6476
    - name: "pwm"
      config: "configs/dummy_generative_models/PWM.yaml"
      train_dir: "train"
      test_dir: "test"
      n_subset_samples: 500
    - name: "sonnia"
      config: "configs/dummy_generative_models/SoNNia.yaml"
      train_dir: "train"
      test_dir: "test"
      n_subset_samples: 100
    - name: "lstm"
      config: "configs/dummy_generative_models/SimpleLSTM.yaml"
      train_dir: "train"
      test_dir: "test"
      n_subset_samples: 100
analyses:
<<<<<<< HEAD
    - name: "reduced_dimensionality"
      model_names: [ "pwm", "vae", "sonnia", "lstm" ]
      default_model_name: "humanTRB"
      reference_data: [ "train", "test" ]
    - name: "precision_recall"
      model_names: [ "pwm", "vae", "sonnia", "lstm" ]
      default_model_name: "humanTRB"
      reference_data: "test"
      n_subsets: 10
    - name: "diversity"
      model_names: [ "pwm", "vae", "sonnia", "lstm" ]
      default_model_name: "humanTRB"
      reference_data: [ "train", "test" ]
      n_subsets: 10

#    - name: "network"
#      model_names: [ "pwm", "vae" ]
#      default_model_name: "humanTRB"
#      reference_data: "train"
#      n_subsets: 20

#    - name: "phenotype"
#      model_names: ["pwm"]
#      default_model_name: "humanTRB"
#    - name: "phenotype"
#      model_names: ["sonnia"]
#      default_model_name: "humanTRB"
#    - name: "phenotype"
#      model_names: [ "vae" ]
#      default_model_name: "humanTRB"

#    - name: "novelty"
#      model_names: ["pwm", "sonnia", "vae"]
#      default_model_name: "humanTRB"
#    - name: "pgen"
#      model_names: [ "pwm", "sonnia", "vae" ]
#      default_model_name: "humanTRB"
=======
    - name: "phenotype"
      model_names: ["pwm"]
      default_model_name: "humanTRB"
    - name: "phenotype"
      model_names: ["sonnia"]
      default_model_name: "humanTRB"
    - name: "phenotype"
      model_names: [ "vae" ]
      default_model_name: "humanTRB"
    - name: "reduced_dimensionality"
      model_names: [ "pwm", "sonnia", "vae" ]
      default_model_name: "humanTRB"
      reference_data: "train"
    - name: "reduced_dimensionality"
      model_names: [ "pwm", "sonnia", "vae" ]
      default_model_name: "humanTRB"
      reference_data: "test"
    - name: "network"
      model_names: [ "pwm", "sonnia", "vae" ]
      default_model_name: "humanTRB"
      reference_data: "test"
      n_subsets: 2
    - name: "network"
      model_names: [ "pwm", "sonnia", "vae" ]
      default_model_name: "humanTRB"
      reference_data: "train"
      n_subsets: 2
    - name: "precision_recall"
      model_names: [ "pwm", "sonnia", "vae" ]
      default_model_name: "humanTRB"
      reference_data: "test"
      n_subsets: 2
>>>>>>> f49d6476
<|MERGE_RESOLUTION|>--- conflicted
+++ resolved
@@ -1,5 +1,4 @@
 n_experiments: 2
-<<<<<<< HEAD
 output_dir: "results_dummy_july25/covid_igh_igk_igl"
 input_dir: "data/covid_igh_igk_igl"
 seed: 42
@@ -7,27 +6,14 @@
   experimental: True
   method: "experimental_umi"
   n_samples: 1000
-=======
-output_dir: "results_dummy/experimental"
-input_dir: "data/experimental/dummy"
-seed: 42
-data_generation:
-  experimental: True
-  method: "experimental"
-  n_samples: 500
->>>>>>> f49d6476
   default_model_name: "humanIGH"
-  input_columns: ["junction_aa", "v_call", "j_call", "locus"]
+  input_columns: ["junction_aa", "v_call", "j_call", "umi_count", "locus" ]
 models:
     - name: "vae"
       config: "configs/dummy_generative_models/SimpleVAE.yaml"
       train_dir: "train"
       test_dir: "test"
-<<<<<<< HEAD
-      n_subset_samples: 100
-=======
       n_subset_samples: 500
->>>>>>> f49d6476
     - name: "pwm"
       config: "configs/dummy_generative_models/PWM.yaml"
       train_dir: "train"
@@ -44,11 +30,37 @@
       test_dir: "test"
       n_subset_samples: 100
 analyses:
-<<<<<<< HEAD
     - name: "reduced_dimensionality"
       model_names: [ "pwm", "vae", "sonnia", "lstm" ]
       default_model_name: "humanTRB"
       reference_data: [ "train", "test" ]
+    - name: "phenotype"
+      model_names: ["pwm"]
+      default_model_name: "humanTRB"
+    - name: "phenotype"
+      model_names: ["sonnia"]
+      default_model_name: "humanTRB"
+    - name: "phenotype"
+      model_names: [ "vae" ]
+      default_model_name: "humanTRB"
+    - name: "reduced_dimensionality"
+      model_names: [ "pwm", "sonnia", "vae" ]
+      default_model_name: "humanTRB"
+      reference_data: "train"
+    - name: "reduced_dimensionality"
+      model_names: [ "pwm", "sonnia", "vae" ]
+      default_model_name: "humanTRB"
+      reference_data: "test"
+    - name: "network"
+      model_names: [ "pwm", "sonnia", "vae" ]
+      default_model_name: "humanTRB"
+      reference_data: "test"
+      n_subsets: 2
+    - name: "network"
+      model_names: [ "pwm", "sonnia", "vae" ]
+      default_model_name: "humanTRB"
+      reference_data: "train"
+      n_subsets: 2
     - name: "precision_recall"
       model_names: [ "pwm", "vae", "sonnia", "lstm" ]
       default_model_name: "humanTRB"
@@ -81,38 +93,4 @@
 #      default_model_name: "humanTRB"
 #    - name: "pgen"
 #      model_names: [ "pwm", "sonnia", "vae" ]
-#      default_model_name: "humanTRB"
-=======
-    - name: "phenotype"
-      model_names: ["pwm"]
-      default_model_name: "humanTRB"
-    - name: "phenotype"
-      model_names: ["sonnia"]
-      default_model_name: "humanTRB"
-    - name: "phenotype"
-      model_names: [ "vae" ]
-      default_model_name: "humanTRB"
-    - name: "reduced_dimensionality"
-      model_names: [ "pwm", "sonnia", "vae" ]
-      default_model_name: "humanTRB"
-      reference_data: "train"
-    - name: "reduced_dimensionality"
-      model_names: [ "pwm", "sonnia", "vae" ]
-      default_model_name: "humanTRB"
-      reference_data: "test"
-    - name: "network"
-      model_names: [ "pwm", "sonnia", "vae" ]
-      default_model_name: "humanTRB"
-      reference_data: "test"
-      n_subsets: 2
-    - name: "network"
-      model_names: [ "pwm", "sonnia", "vae" ]
-      default_model_name: "humanTRB"
-      reference_data: "train"
-      n_subsets: 2
-    - name: "precision_recall"
-      model_names: [ "pwm", "sonnia", "vae" ]
-      default_model_name: "humanTRB"
-      reference_data: "test"
-      n_subsets: 2
->>>>>>> f49d6476
+#      default_model_name: "humanTRB"